--- conflicted
+++ resolved
@@ -17,7 +17,6 @@
 from utils import map_kubernetes_status_to_user_friendly
 
 
-<<<<<<< HEAD
 class LocalKubernetesProvider:
     """Manages local Kubernetes resources (minikube, local clusters, or remote clusters via kubeconfig)."""
     
@@ -36,109 +35,6 @@
             raise
         self.core_v1 = client.CoreV1Api()
         self.apps_v1 = client.AppsV1Api()
-=======
-class KubernetesProvider:
-    """Manages Kubernetes resources with configurable connection."""
-    
-    def __init__(self, connection_coordinates: Dict = None):
-        """Initialize Kubernetes client with connection coordinates."""
-        self.connection_coordinates = connection_coordinates or {}
-        self.core_v1 = None
-        self.apps_v1 = None
-        self._initialize_kubernetes_client()
-        
-    def _initialize_kubernetes_client(self):
-        """Initialize Kubernetes client based on connection coordinates."""
-        try:
-            method = self.connection_coordinates.get("method", "local")
-            
-            if method == "kubeconfig":
-                self._setup_kubeconfig_connection()
-            elif method == "ssh":
-                self._setup_ssh_connection()
-            elif method == "local":
-                self._setup_local_connection()
-            else:
-                # Fallback to local connection
-                self._setup_local_connection()
-                
-        except Exception as e:
-            print(f"Failed to initialize Kubernetes client: {e}")
-            raise
-    
-    def _setup_kubeconfig_connection(self):
-        """Setup connection using kubeconfig file."""
-        try:
-            kubeconfig_path = self.connection_coordinates.get("kubeconfig_path")
-            
-            if kubeconfig_path:
-                # Expand ~ to home directory
-                kubeconfig_path = os.path.expanduser(kubeconfig_path)
-                
-                if os.path.exists(kubeconfig_path):
-                    k8s_config.load_kube_config(config_file=kubeconfig_path)
-                    print(f"Loaded kubeconfig from: {kubeconfig_path}")
-                else:
-                    raise Exception(f"Kubeconfig file not found: {kubeconfig_path}")
-            else:
-                # Use default kubeconfig
-                k8s_config.load_kube_config()
-                print("Loaded default kubeconfig")
-            
-            # Configure insecure TLS if specified
-            if self.connection_coordinates.get("insecure_skip_tls_verify", False):
-                self._configure_insecure_client()
-            else:
-                self.core_v1 = client.CoreV1Api()
-                self.apps_v1 = client.AppsV1Api()
-                
-        except Exception as e:
-            print(f"Failed to setup kubeconfig connection: {e}")
-            raise
-    
-    def _setup_ssh_connection(self):
-        """Setup connection via SSH to remote server."""
-        try:
-            # This would implement SSH-based connection
-            # For now, fall back to local connection
-            print("SSH connection not implemented yet, using local connection")
-            self._setup_local_connection()
-        except Exception as e:
-            print(f"Failed to setup SSH connection: {e}")
-            raise
-    
-    def _setup_local_connection(self):
-        """Setup local Kubernetes connection."""
-        try:
-            k8s_config.load_kube_config()
-            self.core_v1 = client.CoreV1Api()
-            self.apps_v1 = client.AppsV1Api()
-            print("Using local Kubernetes connection")
-        except Exception as e:
-            print(f"Failed to setup local connection: {e}")
-            raise
-    
-    def _configure_insecure_client(self):
-        """Configure Kubernetes client to skip TLS verification."""
-        try:
-            # Create API client with insecure configuration
-            configuration = client.Configuration()
-            configuration.verify_ssl = False
-            # Remove assert_hostname as it's not supported in newer versions
-            # configuration.assert_hostname = False
-            
-            # Create API client with updated configuration
-            self.core_v1 = client.CoreV1Api(api_client=client.ApiClient(configuration))
-            self.apps_v1 = client.AppsV1Api(api_client=client.ApiClient(configuration))
-            
-            print("✅ Configured insecure TLS for connection")
-            
-        except Exception as e:
-            print(f"Warning: Could not configure insecure TLS: {e}")
-            # Fall back to standard client creation
-            self.core_v1 = client.CoreV1Api()
-            self.apps_v1 = client.AppsV1Api()
->>>>>>> 6e57ad8c
         
     def get_servers_with_pods(self) -> List[Dict]:
         """
